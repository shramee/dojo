use array::{ArrayTrait, SpanTrait};
use clone::Clone;
use core::result::ResultTrait;
use traits::{Into, TryInto};
use option::OptionTrait;
use starknet::class_hash::Felt252TryIntoClassHash;
use starknet::{contract_address_const, ContractAddress, ClassHash, get_caller_address};
use starknet::syscalls::deploy_syscall;

<<<<<<< HEAD
use dojo::executor::executor;
use dojo::world::{IWorldDispatcher, IWorldDispatcherTrait, library_call, world};
use dojo::database::schema::SchemaIntrospection;
=======
use dojo::world::{IWorldDispatcher, IWorldDispatcherTrait, world};
use dojo::test_utils::{spawn_test_world, deploy_with_world_address};
>>>>>>> be878834

// Components and Systems

#[derive(Component, Copy, Drop, Serde)]
struct Foo {
    #[key]
    caller: ContractAddress,
    a: felt252,
    b: u128,
}

#[derive(Component, Copy, Drop, Serde)]
struct Fizz {
    #[key]
    caller: ContractAddress,
    a: felt252
}

#[starknet::interface]
trait Ibar<TContractState> {
    fn set_foo(self: @TContractState, a: felt252, b: u128);
}

#[starknet::contract]
mod bar {
    use super::{Foo, IWorldDispatcher, IWorldDispatcherTrait};
    use traits::Into;
    use starknet::{get_caller_address, ContractAddress};

    #[storage]
    struct Storage {
        world: IWorldDispatcher,
    }
    #[constructor]
    fn constructor(ref self: ContractState, world: ContractAddress) {
        self.world.write(IWorldDispatcher { contract_address: world })
    }

    #[external(v0)]
    impl IbarImpl of super::Ibar<ContractState> {
        fn set_foo(self: @ContractState, a: felt252, b: u128) {
            set!(self.world.read(), Foo { caller: get_caller_address(), a, b });
        }
    }
}

// Tests

#[test]
#[available_gas(2000000)]
fn test_component() {
    let world = deploy_world();
    world.register_component(foo::TEST_CLASS_HASH.try_into().unwrap());
}

#[test]
#[available_gas(6000000)]
fn test_system() {
    // Spawn empty world
    let world = deploy_world();
    world.register_component(foo::TEST_CLASS_HASH.try_into().unwrap());

    // System contract
    let bar_contract = IbarDispatcher {
        contract_address: deploy_with_world_address(bar::TEST_CLASS_HASH, world)
    };

    bar_contract.set_foo(1337, 1337);

<<<<<<< HEAD
    let stored = world.entity('Foo', keys.span(), 0, SchemaIntrospection::<Foo>::size());
=======
    let stored = world
        .entity('Foo', array![0].span(), 0, dojo::StorageSize::<Foo>::unpacked_size());
>>>>>>> be878834
    assert(*stored.snapshot.at(0) == 1337, 'data not stored');
}

#[test]
#[available_gas(6000000)]
fn test_component_class_hash_getter() {
    let world = deploy_world();
    world.register_component(foo::TEST_CLASS_HASH.try_into().unwrap());

    let foo = world.component('Foo');
    assert(foo == foo::TEST_CLASS_HASH.try_into().unwrap(), 'foo does not exists');
}

#[test]
#[available_gas(6000000)]
fn test_emit() {
    let world = deploy_world();

    let mut keys = ArrayTrait::new();
    keys.append('MyEvent');
    let mut values = ArrayTrait::new();
    values.append(1);
    values.append(2);
    world.emit(keys, values.span());
}

#[test]
#[available_gas(9000000)]
fn test_set_entity_admin() {
    // Spawn empty world
    let world = deploy_world();
    world.register_component(foo::TEST_CLASS_HASH.try_into().unwrap());

    let bar_contract = IbarDispatcher {
        contract_address: deploy_with_world_address(bar::TEST_CLASS_HASH, world)
    };

    let alice = starknet::contract_address_const::<0x1337>();
    starknet::testing::set_contract_address(alice);

    bar_contract.set_foo(420, 1337);

<<<<<<< HEAD
    let mut data = ArrayTrait::new();
    data.append(420);
    data.append(1337);
    world.execute('bar', data);
    let foo = world.entity('Foo', keys.span(), 0, SchemaIntrospection::<Foo>::size());
=======
    let mut keys = array![alice.into()];
    let foo = world.entity('Foo', keys.span(), 0, dojo::StorageSize::<Foo>::unpacked_size());
>>>>>>> be878834
    assert(*foo[0] == 420, 'data not stored');
    assert(*foo[1] == 1337, 'data not stored');
}

#[test]
#[available_gas(8000000)]
#[should_panic]
fn test_set_entity_unauthorized() {
    // Spawn empty world
    let world = deploy_world();

    let bar_contract = IbarDispatcher {
        contract_address: deploy_with_world_address(bar::TEST_CLASS_HASH, world)
    };

    world.register_component(foo::TEST_CLASS_HASH.try_into().unwrap());

    let caller = starknet::contract_address_const::<0x1337>();
    starknet::testing::set_account_contract_address(caller);

    // Call bar system, should panic as it's not authorized
    bar_contract.set_foo(420, 1337);
}

// This test is probably irrelevant now because we have no systems,
// so all `set_entity` call are from arbitrary contracts.
// Owners can still update via unregistered contracts/call from account
// #[test]
// #[available_gas(8000000)]
// #[should_panic]
// fn test_set_entity_directly() {
//     // Spawn world
//     let world = deploy_world();
//     world.register_component(foo::TEST_CLASS_HASH.try_into().unwrap());

//     let bar_contract = IbarDispatcher {
//         contract_address: deploy_with_world_address(bar::TEST_CLASS_HASH, world)
//     };

//     set!(world, Foo { caller: starknet::contract_address_const::<0x1337>(), a: 420, b: 1337 });
// }

// Utils
fn deploy_world() -> IWorldDispatcher {
    spawn_test_world(array![])
}

#[test]
#[available_gas(6000000)]
fn test_owner() {
    let world = deploy_world();

    let alice = starknet::contract_address_const::<0x1337>();
    let bob = starknet::contract_address_const::<0x1338>();

    assert(!world.is_owner(alice, 0), 'should not be owner');
    assert(!world.is_owner(bob, 42), 'should not be owner');

    world.grant_owner(alice, 0);
    assert(world.is_owner(alice, 0), 'should be owner');

    world.grant_owner(bob, 42);
    assert(world.is_owner(bob, 42), 'should be owner');

    world.revoke_owner(alice, 0);
    assert(!world.is_owner(alice, 0), 'should not be owner');

    world.revoke_owner(bob, 42);
    assert(!world.is_owner(bob, 42), 'should not be owner');
}

#[test]
#[available_gas(6000000)]
#[should_panic]
fn test_set_owner_fails_for_non_owner() {
    let world = deploy_world();

    let alice = starknet::contract_address_const::<0x1337>();

    starknet::testing::set_contract_address(alice);

    world.revoke_owner(alice, 0);
    assert(!world.is_owner(alice, 0), 'should not be owner');

    world.grant_owner(alice, 0);
}

#[test]
#[available_gas(6000000)]
fn test_writer() {
    let world = deploy_world();

    assert(!world.is_writer(42, 69.try_into().unwrap()), 'should not be writer');

    world.grant_writer(42, 69.try_into().unwrap());
    assert(world.is_writer(42, 69.try_into().unwrap()), 'should be writer');

    world.revoke_writer(42, 69.try_into().unwrap());
    assert(!world.is_writer(42, 69.try_into().unwrap()), 'should not be writer');
}

#[test]
#[available_gas(6000000)]
#[should_panic]
fn test_system_not_writer_fail() {
    let world = spawn_test_world(array![foo::TEST_CLASS_HASH],);

    let bar_address = deploy_with_world_address(bar::TEST_CLASS_HASH, world);
    let bar_contract = IbarDispatcher { contract_address: bar_address };

    // Caller is not owner now
    let caller = starknet::contract_address_const::<0x1337>();
    starknet::testing::set_account_contract_address(caller);

    // Should panic, system not writer
    bar_contract.set_foo(25, 16);
}

#[test]
#[available_gas(6000000)]
fn test_system_writer_access() {
    let world = spawn_test_world(array![foo::TEST_CLASS_HASH],);

    let bar_address = deploy_with_world_address(bar::TEST_CLASS_HASH, world);
    let bar_contract = IbarDispatcher { contract_address: bar_address };

    world.grant_writer('Foo', bar_address);
    assert(world.is_writer('Foo', bar_address), 'should be writer');

    // Caller is not owner now
    let caller = starknet::contract_address_const::<0x1337>();
    starknet::testing::set_account_contract_address(caller);

    // Should not panic, system is writer
    bar_contract.set_foo(25, 16);
}

#[test]
#[available_gas(6000000)]
#[should_panic]
fn test_set_writer_fails_for_non_owner() {
    let world = deploy_world();

    let alice = starknet::contract_address_const::<0x1337>();
    starknet::testing::set_contract_address(alice);
    assert(!world.is_owner(alice, 0), 'should not be owner');

    world.grant_writer(42, 69.try_into().unwrap());
}


#[starknet::interface]
trait IOrigin<TContractState> {
    fn assert_origin(self: @TContractState);
}

#[starknet::contract]
mod origin {
    use super::{IWorldDispatcher, ContractAddress};

    #[storage]
    struct Storage {
        world: IWorldDispatcher,
    }

    #[constructor]
    fn constructor(ref self: ContractState, world: ContractAddress) {
        self.world.write(IWorldDispatcher { contract_address: world })
    }

    #[external(v0)]
    impl IOriginImpl of super::IOrigin<ContractState> {
        fn assert_origin(self: @ContractState) {
            assert(
                starknet::get_caller_address() == starknet::contract_address_const::<0x1337>(),
                'should be equal'
            );
        }
    }
}

#[test]
#[available_gas(60000000)]
fn test_execute_multiple_worlds() {
    // Deploy world contract
    let world1 = spawn_test_world(array![foo::TEST_CLASS_HASH],);

    let bar1_contract = IbarDispatcher {
        contract_address: deploy_with_world_address(bar::TEST_CLASS_HASH, world1)
    };

    // Deploy another world contract
    let world2 = spawn_test_world(array![foo::TEST_CLASS_HASH],);

    let bar2_contract = IbarDispatcher {
        contract_address: deploy_with_world_address(bar::TEST_CLASS_HASH, world2)
    };

    bar1_contract.set_foo(1337, 1337);
    bar2_contract.set_foo(7331, 7331);

    let mut keys = ArrayTrait::new();
    keys.append(0);

<<<<<<< HEAD
    world.execute('bar', data);
    another_world.execute('bar', another_data);

    let stored = world.entity('Foo', keys.span(), 0, SchemaIntrospection::<Foo>::size());
    let another_stored = another_world.entity('Foo', keys.span(), 0, SchemaIntrospection::<Foo>::size());
    assert(*stored.snapshot.at(0) == 1337, 'data not stored');
    assert(*another_stored.snapshot.at(0) == 7331, 'data not stored');
=======
    let data1 = world1.entity('Foo', keys.span(), 0, dojo::StorageSize::<Foo>::unpacked_size());
    let data2 = world2.entity('Foo', keys.span(), 0, dojo::StorageSize::<Foo>::unpacked_size());
    assert(*data1.snapshot.at(0) == 1337, 'data1 not stored');
    assert(*data2.snapshot.at(0) == 7331, 'data2 not stored');
>>>>>>> be878834
}<|MERGE_RESOLUTION|>--- conflicted
+++ resolved
@@ -7,14 +7,10 @@
 use starknet::{contract_address_const, ContractAddress, ClassHash, get_caller_address};
 use starknet::syscalls::deploy_syscall;
 
-<<<<<<< HEAD
 use dojo::executor::executor;
-use dojo::world::{IWorldDispatcher, IWorldDispatcherTrait, library_call, world};
+use dojo::world::{IWorldDispatcher, IWorldDispatcherTrait, world};
 use dojo::database::schema::SchemaIntrospection;
-=======
-use dojo::world::{IWorldDispatcher, IWorldDispatcherTrait, world};
 use dojo::test_utils::{spawn_test_world, deploy_with_world_address};
->>>>>>> be878834
 
 // Components and Systems
 
@@ -82,14 +78,8 @@
         contract_address: deploy_with_world_address(bar::TEST_CLASS_HASH, world)
     };
 
+    let stored = world.entity('Foo', keys.span(), 0, SchemaIntrospection::<Foo>::size());
     bar_contract.set_foo(1337, 1337);
-
-<<<<<<< HEAD
-    let stored = world.entity('Foo', keys.span(), 0, SchemaIntrospection::<Foo>::size());
-=======
-    let stored = world
-        .entity('Foo', array![0].span(), 0, dojo::StorageSize::<Foo>::unpacked_size());
->>>>>>> be878834
     assert(*stored.snapshot.at(0) == 1337, 'data not stored');
 }
 
@@ -132,16 +122,7 @@
 
     bar_contract.set_foo(420, 1337);
 
-<<<<<<< HEAD
-    let mut data = ArrayTrait::new();
-    data.append(420);
-    data.append(1337);
-    world.execute('bar', data);
-    let foo = world.entity('Foo', keys.span(), 0, SchemaIntrospection::<Foo>::size());
-=======
-    let mut keys = array![alice.into()];
-    let foo = world.entity('Foo', keys.span(), 0, dojo::StorageSize::<Foo>::unpacked_size());
->>>>>>> be878834
+    let foo = get!(world, alice.into(), Foo);
     assert(*foo[0] == 420, 'data not stored');
     assert(*foo[1] == 1337, 'data not stored');
 }
@@ -346,18 +327,10 @@
     let mut keys = ArrayTrait::new();
     keys.append(0);
 
-<<<<<<< HEAD
-    world.execute('bar', data);
-    another_world.execute('bar', another_data);
-
-    let stored = world.entity('Foo', keys.span(), 0, SchemaIntrospection::<Foo>::size());
-    let another_stored = another_world.entity('Foo', keys.span(), 0, SchemaIntrospection::<Foo>::size());
-    assert(*stored.snapshot.at(0) == 1337, 'data not stored');
-    assert(*another_stored.snapshot.at(0) == 7331, 'data not stored');
-=======
-    let data1 = world1.entity('Foo', keys.span(), 0, dojo::StorageSize::<Foo>::unpacked_size());
-    let data2 = world2.entity('Foo', keys.span(), 0, dojo::StorageSize::<Foo>::unpacked_size());
+    let foo = get!(world, alice.into(), Foo);
+
+    let data1 = get!(world1, alice.into(), Foo);
+    let data2 = get!(world2, alice.into(), Foo);
     assert(*data1.snapshot.at(0) == 1337, 'data1 not stored');
     assert(*data2.snapshot.at(0) == 7331, 'data2 not stored');
->>>>>>> be878834
 }