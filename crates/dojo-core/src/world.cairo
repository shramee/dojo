--- conflicted
+++ resolved
@@ -9,10 +9,20 @@
     fn uuid(ref self: T) -> usize;
     fn emit(self: @T, keys: Array<felt252>, values: Span<felt252>);
     fn entity(
-        self: @T, component: felt252, keys: Span<felt252>, offset: u8, length: usize, layout: Span<u8>
+        self: @T,
+        component: felt252,
+        keys: Span<felt252>,
+        offset: u8,
+        length: usize,
+        layout: Span<u8>
     ) -> Span<felt252>;
     fn set_entity(
-        ref self: T, component: felt252, keys: Span<felt252>, offset: u8, values: Span<felt252>, layout: Span<u8>
+        ref self: T,
+        component: felt252,
+        keys: Span<felt252>,
+        offset: u8,
+        values: Span<felt252>,
+        layout: Span<u8>
     );
     fn entities(
         self: @T, component: felt252, index: felt252, length: usize, layout: Span<u8>
@@ -44,10 +54,6 @@
 
     use dojo::database;
     use dojo::executor::{IExecutorDispatcher, IExecutorDispatcherTrait};
-<<<<<<< HEAD
-=======
-    use dojo::component::{INamedLibraryDispatcher, INamedDispatcherTrait,};
->>>>>>> be878834
     use dojo::world::{IWorldDispatcher, IWorld};
 
     const NAME_ENTRYPOINT: felt252 =
@@ -352,7 +358,12 @@
         ///
         /// * `Span<felt252>` - The value of the component, zero initialized if not set.
         fn entity(
-            self: @ContractState, component: felt252, keys: Span<felt252>, offset: u8, length: usize, layout: Span<u8>
+            self: @ContractState,
+            component: felt252,
+            keys: Span<felt252>,
+            offset: u8,
+            length: usize,
+            layout: Span<u8>
         ) -> Span<felt252> {
             let class_hash = self.components.read(component);
             let key = poseidon::poseidon_hash_span(keys);
@@ -371,7 +382,11 @@
         /// * `Span<felt252>` - The entity IDs.
         /// * `Span<Span<felt252>>` - The entities.
         fn entities(
-            self: @ContractState, component: felt252, index: felt252, length: usize, layout: Span<u8>
+            self: @ContractState,
+            component: felt252,
+            index: felt252,
+            length: usize,
+            layout: Span<u8>
         ) -> (Span<felt252>, Span<Span<felt252>>) {
             let class_hash = self.components.read(component);
             database::all(class_hash, component.into(), index, length, layout)
