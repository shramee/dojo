//! > Test generated manifest file

//! > test_runner_name
test_manifest_file

//! > expected_manifest_file
{
  "world": {
    "name": "world",
    "address": null,
<<<<<<< HEAD
    "class_hash": "0x3f3bfd922a5e8d46f9182cd5b73d839159f1fc342347323df6edbebbc732449",
=======
    "class_hash": "0x8bcb0174637beb7feaba9f546c22d0600992499235c83e51051a9661523e94",
>>>>>>> be878834
    "abi": [
      {
        "type": "impl",
        "name": "World",
        "interface_name": "dojo::world::IWorld"
      },
      {
        "type": "struct",
        "name": "core::array::Span::<core::felt252>",
        "members": [
          {
            "name": "snapshot",
            "type": "@core::array::Array::<core::felt252>"
          }
        ]
      },
      {
        "type": "struct",
        "name": "core::array::Span::<core::integer::u8>",
        "members": [
          {
            "name": "snapshot",
            "type": "@core::array::Array::<core::integer::u8>"
          }
        ]
      },
      {
        "type": "struct",
        "name": "core::array::Span::<core::array::Span::<core::felt252>>",
        "members": [
          {
            "name": "snapshot",
            "type": "@core::array::Array::<core::array::Span::<core::felt252>>"
          }
        ]
      },
      {
        "type": "enum",
        "name": "core::bool",
        "variants": [
          {
            "name": "False",
            "type": "()"
          },
          {
            "name": "True",
            "type": "()"
          }
        ]
      },
      {
        "type": "interface",
        "name": "dojo::world::IWorld",
        "items": [
          {
            "type": "function",
            "name": "component",
            "inputs": [
              {
                "name": "name",
                "type": "core::felt252"
              }
            ],
            "outputs": [
              {
                "type": "core::starknet::class_hash::ClassHash"
              }
            ],
            "state_mutability": "view"
          },
          {
            "type": "function",
            "name": "register_component",
            "inputs": [
              {
                "name": "class_hash",
                "type": "core::starknet::class_hash::ClassHash"
              }
            ],
            "outputs": [],
            "state_mutability": "external"
          },
          {
            "type": "function",
            "name": "uuid",
            "inputs": [],
            "outputs": [
              {
                "type": "core::integer::u32"
              }
            ],
            "state_mutability": "external"
          },
          {
            "type": "function",
            "name": "emit",
            "inputs": [
              {
                "name": "keys",
                "type": "core::array::Array::<core::felt252>"
              },
              {
                "name": "values",
                "type": "core::array::Span::<core::felt252>"
              }
            ],
            "outputs": [],
            "state_mutability": "view"
          },
          {
            "type": "function",
            "name": "entity",
            "inputs": [
              {
                "name": "component",
                "type": "core::felt252"
              },
              {
                "name": "keys",
                "type": "core::array::Span::<core::felt252>"
              },
              {
                "name": "offset",
                "type": "core::integer::u8"
              },
              {
                "name": "length",
                "type": "core::integer::u32"
              },
              {
                "name": "layout",
                "type": "core::array::Span::<core::integer::u8>"
              }
            ],
            "outputs": [
              {
                "type": "core::array::Span::<core::felt252>"
              }
            ],
            "state_mutability": "view"
          },
          {
            "type": "function",
            "name": "set_entity",
            "inputs": [
              {
                "name": "component",
                "type": "core::felt252"
              },
              {
                "name": "keys",
                "type": "core::array::Span::<core::felt252>"
              },
              {
                "name": "offset",
                "type": "core::integer::u8"
              },
              {
                "name": "values",
                "type": "core::array::Span::<core::felt252>"
              },
              {
                "name": "layout",
                "type": "core::array::Span::<core::integer::u8>"
              }
            ],
            "outputs": [],
            "state_mutability": "external"
          },
          {
            "type": "function",
            "name": "entities",
            "inputs": [
              {
                "name": "component",
                "type": "core::felt252"
              },
              {
                "name": "index",
                "type": "core::felt252"
              },
              {
                "name": "length",
                "type": "core::integer::u32"
              },
              {
                "name": "layout",
                "type": "core::array::Span::<core::integer::u8>"
              }
            ],
            "outputs": [
              {
                "type": "(core::array::Span::<core::felt252>, core::array::Span::<core::array::Span::<core::felt252>>)"
              }
            ],
            "state_mutability": "view"
          },
          {
            "type": "function",
            "name": "set_executor",
            "inputs": [
              {
                "name": "contract_address",
                "type": "core::starknet::contract_address::ContractAddress"
              }
            ],
            "outputs": [],
            "state_mutability": "external"
          },
          {
            "type": "function",
            "name": "executor",
            "inputs": [],
            "outputs": [
              {
                "type": "core::starknet::contract_address::ContractAddress"
              }
            ],
            "state_mutability": "view"
          },
          {
            "type": "function",
            "name": "delete_entity",
            "inputs": [
              {
                "name": "component",
                "type": "core::felt252"
              },
              {
                "name": "keys",
                "type": "core::array::Span::<core::felt252>"
              }
            ],
            "outputs": [],
            "state_mutability": "external"
          },
          {
            "type": "function",
            "name": "is_owner",
            "inputs": [
              {
                "name": "address",
                "type": "core::starknet::contract_address::ContractAddress"
              },
              {
                "name": "target",
                "type": "core::felt252"
              }
            ],
            "outputs": [
              {
                "type": "core::bool"
              }
            ],
            "state_mutability": "view"
          },
          {
            "type": "function",
            "name": "grant_owner",
            "inputs": [
              {
                "name": "address",
                "type": "core::starknet::contract_address::ContractAddress"
              },
              {
                "name": "target",
                "type": "core::felt252"
              }
            ],
            "outputs": [],
            "state_mutability": "external"
          },
          {
            "type": "function",
            "name": "revoke_owner",
            "inputs": [
              {
                "name": "address",
                "type": "core::starknet::contract_address::ContractAddress"
              },
              {
                "name": "target",
                "type": "core::felt252"
              }
            ],
            "outputs": [],
            "state_mutability": "external"
          },
          {
            "type": "function",
            "name": "is_writer",
            "inputs": [
              {
                "name": "component",
                "type": "core::felt252"
              },
              {
                "name": "system",
                "type": "core::starknet::contract_address::ContractAddress"
              }
            ],
            "outputs": [
              {
                "type": "core::bool"
              }
            ],
            "state_mutability": "view"
          },
          {
            "type": "function",
            "name": "grant_writer",
            "inputs": [
              {
                "name": "component",
                "type": "core::felt252"
              },
              {
                "name": "system",
                "type": "core::starknet::contract_address::ContractAddress"
              }
            ],
            "outputs": [],
            "state_mutability": "external"
          },
          {
            "type": "function",
            "name": "revoke_writer",
            "inputs": [
              {
                "name": "component",
                "type": "core::felt252"
              },
              {
                "name": "system",
                "type": "core::starknet::contract_address::ContractAddress"
              }
            ],
            "outputs": [],
            "state_mutability": "external"
          }
        ]
      },
      {
        "type": "constructor",
        "name": "constructor",
        "inputs": [
          {
            "name": "executor",
            "type": "core::starknet::contract_address::ContractAddress"
          }
        ]
      },
      {
        "type": "event",
        "name": "dojo::world::world::WorldSpawned",
        "kind": "struct",
        "members": [
          {
            "name": "address",
            "type": "core::starknet::contract_address::ContractAddress",
            "kind": "data"
          },
          {
            "name": "caller",
            "type": "core::starknet::contract_address::ContractAddress",
            "kind": "data"
          }
        ]
      },
      {
        "type": "event",
        "name": "dojo::world::world::ComponentRegistered",
        "kind": "struct",
        "members": [
          {
            "name": "name",
            "type": "core::felt252",
            "kind": "data"
          },
          {
            "name": "class_hash",
            "type": "core::starknet::class_hash::ClassHash",
            "kind": "data"
          }
        ]
      },
      {
        "type": "event",
        "name": "dojo::world::world::SystemRegistered",
        "kind": "struct",
        "members": [
          {
            "name": "name",
            "type": "core::felt252",
            "kind": "data"
          },
          {
            "name": "contract_address",
            "type": "core::starknet::contract_address::ContractAddress",
            "kind": "data"
          }
        ]
      },
      {
        "type": "event",
        "name": "dojo::world::world::StoreSetRecord",
        "kind": "struct",
        "members": [
          {
            "name": "table",
            "type": "core::felt252",
            "kind": "data"
          },
          {
            "name": "keys",
            "type": "core::array::Span::<core::felt252>",
            "kind": "data"
          },
          {
            "name": "offset",
            "type": "core::integer::u8",
            "kind": "data"
          },
          {
            "name": "values",
            "type": "core::array::Span::<core::felt252>",
            "kind": "data"
          }
        ]
      },
      {
        "type": "event",
        "name": "dojo::world::world::StoreDelRecord",
        "kind": "struct",
        "members": [
          {
            "name": "table",
            "type": "core::felt252",
            "kind": "data"
          },
          {
            "name": "keys",
            "type": "core::array::Span::<core::felt252>",
            "kind": "data"
          }
        ]
      },
      {
        "type": "event",
        "name": "dojo::world::world::Event",
        "kind": "enum",
        "variants": [
          {
            "name": "WorldSpawned",
            "type": "dojo::world::world::WorldSpawned",
            "kind": "nested"
          },
          {
            "name": "ComponentRegistered",
            "type": "dojo::world::world::ComponentRegistered",
            "kind": "nested"
          },
          {
            "name": "SystemRegistered",
            "type": "dojo::world::world::SystemRegistered",
            "kind": "nested"
          },
          {
            "name": "StoreSetRecord",
            "type": "dojo::world::world::StoreSetRecord",
            "kind": "nested"
          },
          {
            "name": "StoreDelRecord",
            "type": "dojo::world::world::StoreDelRecord",
            "kind": "nested"
          }
        ]
      }
    ]
  },
  "executor": {
    "name": "executor",
    "address": null,
    "class_hash": "0x2b35dd4816731188ed1ad16caa73bde76075c9d9cb8cbfa3e447d3ab9b1ab33",
    "abi": [
      {
        "type": "impl",
        "name": "Executor",
        "interface_name": "dojo::executor::IExecutor"
      },
      {
        "type": "struct",
        "name": "core::array::Span::<core::felt252>",
        "members": [
          {
            "name": "snapshot",
            "type": "@core::array::Array::<core::felt252>"
          }
        ]
      },
      {
        "type": "interface",
        "name": "dojo::executor::IExecutor",
        "items": [
          {
            "type": "function",
            "name": "call",
            "inputs": [
              {
                "name": "class_hash",
                "type": "core::starknet::class_hash::ClassHash"
              },
              {
                "name": "entrypoint",
                "type": "core::felt252"
              },
              {
                "name": "calldata",
                "type": "core::array::Span::<core::felt252>"
              }
            ],
            "outputs": [
              {
                "type": "core::array::Span::<core::felt252>"
              }
            ],
            "state_mutability": "view"
          }
        ]
      },
      {
        "type": "event",
        "name": "dojo::executor::executor::Event",
        "kind": "enum",
        "variants": []
      }
    ]
  },
  "systems": [],
  "contracts": [
    {
<<<<<<< HEAD
      "name": "spawn",
      "inputs": [
        {
          "name": "self",
          "type": "@dojo_examples::systems::spawn::ContractState"
        }
      ],
      "outputs": [],
      "class_hash": "0x1e214d9da41aa8fc88c0419f153ddc9b5e9395e3306bfdef972f0eeb36dca30",
      "dependencies": [],
=======
      "name": "player_actions",
      "address": null,
      "class_hash": "0x78f29c7c17ff86f0436b6d69f25090f3b31076c9e3765d27f18b6744b4217c6",
>>>>>>> be878834
      "abi": [
        {
          "type": "impl",
          "name": "PlayerActionsImpl",
          "interface_name": "dojo_examples::systems::with_decorator::IPlayerActions"
        },
        {
          "type": "struct",
          "name": "dojo::world::IWorldDispatcher",
          "members": [
            {
              "name": "contract_address",
              "type": "core::starknet::contract_address::ContractAddress"
            }
          ]
        },
        {
<<<<<<< HEAD
          "type": "struct",
          "name": "dojo::world::Context",
          "members": [
            {
              "name": "world",
              "type": "dojo::world::IWorldDispatcher"
            },
            {
              "name": "origin",
              "type": "core::starknet::contract_address::ContractAddress"
            },
            {
              "name": "system",
              "type": "core::felt252"
            },
            {
              "name": "system_class_hash",
              "type": "core::starknet::class_hash::ClassHash"
            }
          ]
        },
        {
          "type": "function",
          "name": "execute",
          "inputs": [
            {
              "name": "ctx",
              "type": "dojo::world::Context"
            }
          ],
          "outputs": [],
          "state_mutability": "view"
        },
        {
          "type": "event",
          "name": "dojo_examples::systems::spawn::Event",
          "kind": "enum",
          "variants": []
        }
      ]
    },
    {
      "name": "move",
      "inputs": [
        {
          "name": "self",
          "type": "@dojo_examples::systems::move::ContractState"
        },
        {
          "name": "direction",
          "type": "dojo_examples::components::Direction"
        }
      ],
      "outputs": [],
      "class_hash": "0x99300d16860db03c0901eeee801fa87f47fdd9744176a6ea7b41990c23e36e",
      "dependencies": [],
      "abi": [
        {
          "type": "function",
          "name": "name",
          "inputs": [],
          "outputs": [
            {
              "type": "core::felt252"
            }
          ],
          "state_mutability": "view"
        },
        {
=======
>>>>>>> be878834
          "type": "enum",
          "name": "dojo_examples::components::Direction",
          "variants": [
            {
              "name": "None",
              "type": "()"
            },
            {
              "name": "Left",
              "type": "()"
            },
            {
              "name": "Right",
              "type": "()"
            },
            {
              "name": "Up",
              "type": "()"
            },
            {
              "name": "Down",
              "type": "()"
            }
          ]
        },
        {
          "type": "interface",
          "name": "dojo_examples::systems::with_decorator::IPlayerActions",
          "items": [
            {
              "type": "function",
              "name": "spawn",
              "inputs": [
                {
                  "name": "world",
                  "type": "dojo::world::IWorldDispatcher"
                }
              ],
              "outputs": [],
              "state_mutability": "view"
            },
            {
              "type": "function",
              "name": "move",
              "inputs": [
                {
                  "name": "world",
                  "type": "dojo::world::IWorldDispatcher"
                },
                {
                  "name": "direction",
                  "type": "dojo_examples::components::Direction"
                }
              ],
              "outputs": [],
              "state_mutability": "view"
            }
          ]
        },
        {
          "type": "function",
          "name": "name",
          "inputs": [],
          "outputs": [
            {
              "type": "core::felt252"
            }
          ],
          "state_mutability": "view"
        },
        {
          "type": "event",
          "name": "dojo_examples::systems::with_decorator::player_actions::Moved",
          "kind": "struct",
          "members": [
            {
              "name": "player",
              "type": "core::starknet::contract_address::ContractAddress",
              "kind": "data"
            },
            {
              "name": "direction",
              "type": "dojo_examples::components::Direction",
              "kind": "data"
            }
          ]
        },
        {
          "type": "event",
          "name": "dojo_examples::systems::with_decorator::player_actions::Event",
          "kind": "enum",
          "variants": [
            {
              "name": "Moved",
              "type": "dojo_examples::systems::with_decorator::player_actions::Moved",
              "kind": "nested"
            }
          ]
        }
      ]
    },
    {
      "name": "player_actions_external",
      "address": null,
      "class_hash": "0x6aae7401941815d53929e862b319d35b44eb54a659555c15d9767c258081f98",
      "abi": [
        {
          "type": "impl",
          "name": "PlayerActionsImpl",
          "interface_name": "dojo_examples::systems::raw_contract::IPlayerActions"
        },
        {
          "type": "struct",
          "name": "dojo::world::IWorldDispatcher",
          "members": [
            {
              "name": "contract_address",
              "type": "core::starknet::contract_address::ContractAddress"
            }
          ]
        },
        {
          "type": "enum",
          "name": "dojo_examples::components::Direction",
          "variants": [
            {
              "name": "None",
              "type": "()"
            },
            {
              "name": "Left",
              "type": "()"
            },
            {
              "name": "Right",
              "type": "()"
            },
            {
              "name": "Up",
              "type": "()"
            },
            {
              "name": "Down",
              "type": "()"
            }
          ]
        },
        {
          "type": "interface",
          "name": "dojo_examples::systems::raw_contract::IPlayerActions",
          "items": [
            {
              "type": "function",
              "name": "spawn",
              "inputs": [
                {
                  "name": "world",
                  "type": "dojo::world::IWorldDispatcher"
                }
              ],
              "outputs": [],
              "state_mutability": "view"
            },
            {
              "type": "function",
              "name": "move",
              "inputs": [
                {
                  "name": "world",
                  "type": "dojo::world::IWorldDispatcher"
                },
                {
                  "name": "direction",
                  "type": "dojo_examples::components::Direction"
                }
              ],
              "outputs": [],
              "state_mutability": "view"
            }
          ]
        },
        {
          "type": "event",
          "name": "dojo_examples::systems::raw_contract::player_actions_external::Moved",
          "kind": "struct",
          "members": [
            {
              "name": "player",
              "type": "core::starknet::contract_address::ContractAddress",
              "kind": "data"
            },
            {
              "name": "direction",
              "type": "dojo_examples::components::Direction",
              "kind": "data"
            }
          ]
        },
        {
          "type": "event",
          "name": "dojo_examples::systems::raw_contract::player_actions_external::Event",
          "kind": "enum",
          "variants": [
            {
              "name": "Moved",
              "type": "dojo_examples::systems::raw_contract::player_actions_external::Moved",
              "kind": "nested"
            }
          ]
        }
      ]
    }
  ],
  "components": [
    {
      "name": "Moves",
      "members": [
        {
          "name": "player",
          "type": "ContractAddress",
          "key": true
        },
        {
          "name": "remaining",
          "type": "u8",
          "key": false
        },
        {
          "name": "last_direction",
          "type": "Direction",
          "key": false
        }
      ],
      "class_hash": "0x3682ef3ef44d8db8c8bfe72533e2e3b17e7b80efd6550b365deed7b4b3f8597",
      "abi": [
        {
          "type": "function",
          "name": "name",
          "inputs": [],
          "outputs": [
            {
              "type": "core::felt252"
            }
          ],
          "state_mutability": "view"
        },
        {
          "type": "function",
          "name": "size",
          "inputs": [],
          "outputs": [
            {
              "type": "core::integer::u32"
            }
          ],
          "state_mutability": "view"
        },
        {
          "type": "struct",
          "name": "core::array::Span::<core::integer::u8>",
          "members": [
            {
              "name": "snapshot",
              "type": "@core::array::Array::<core::integer::u8>"
            }
          ]
        },
        {
          "type": "function",
          "name": "layout",
          "inputs": [],
          "outputs": [
            {
              "type": "core::array::Span::<core::integer::u8>"
            }
          ],
          "state_mutability": "view"
        },
        {
          "type": "struct",
          "name": "core::array::Span::<core::felt252>",
          "members": [
            {
              "name": "snapshot",
              "type": "@core::array::Array::<core::felt252>"
            }
          ]
        },
        {
          "type": "struct",
          "name": "core::array::Span::<core::array::Span::<core::felt252>>",
          "members": [
            {
              "name": "snapshot",
              "type": "@core::array::Array::<core::array::Span::<core::felt252>>"
            }
          ]
        },
        {
          "type": "struct",
          "name": "dojo::database::schema::Struct",
          "members": [
            {
              "name": "name",
              "type": "core::felt252"
            },
            {
              "name": "attrs",
              "type": "core::array::Span::<core::felt252>"
            },
            {
              "name": "children",
              "type": "core::array::Span::<core::array::Span::<core::felt252>>"
            }
          ]
        },
        {
          "type": "struct",
          "name": "dojo::database::schema::EnumMember",
          "members": [
            {
              "name": "name",
              "type": "core::felt252"
            },
            {
              "name": "attrs",
              "type": "core::array::Span::<core::felt252>"
            },
            {
              "name": "values",
              "type": "core::array::Span::<core::array::Span::<core::felt252>>"
            }
          ]
        },
        {
          "type": "enum",
          "name": "dojo::database::schema::Ty",
          "variants": [
            {
              "name": "Simple",
              "type": "core::felt252"
            },
            {
              "name": "Struct",
              "type": "dojo::database::schema::Struct"
            },
            {
              "name": "Enum",
              "type": "dojo::database::schema::EnumMember"
            }
          ]
        },
        {
          "type": "function",
          "name": "schema",
          "inputs": [],
          "outputs": [
            {
              "type": "dojo::database::schema::Ty"
            }
          ],
          "state_mutability": "view"
        },
        {
          "type": "event",
          "name": "dojo_examples::components::moves::Event",
          "kind": "enum",
          "variants": []
        }
      ]
    },
    {
      "name": "Position",
      "members": [
        {
          "name": "player",
          "type": "ContractAddress",
          "key": true
        },
        {
          "name": "vec",
          "type": "Vec2",
          "key": false
        }
      ],
      "class_hash": "0x71a5cb83c2d96f4b97a015d36f936de6f93166a1434bbacd29147933c4ac314",
      "abi": [
        {
          "type": "function",
          "name": "name",
          "inputs": [],
          "outputs": [
            {
              "type": "core::felt252"
            }
          ],
          "state_mutability": "view"
        },
        {
          "type": "function",
          "name": "size",
          "inputs": [],
          "outputs": [
            {
              "type": "core::integer::u32"
            }
          ],
          "state_mutability": "view"
        },
        {
          "type": "struct",
          "name": "core::array::Span::<core::integer::u8>",
          "members": [
            {
              "name": "snapshot",
              "type": "@core::array::Array::<core::integer::u8>"
            }
          ]
        },
        {
          "type": "function",
          "name": "layout",
          "inputs": [],
          "outputs": [
            {
              "type": "core::array::Span::<core::integer::u8>"
            }
          ],
          "state_mutability": "view"
        },
        {
          "type": "struct",
          "name": "core::array::Span::<core::felt252>",
          "members": [
            {
              "name": "snapshot",
              "type": "@core::array::Array::<core::felt252>"
            }
          ]
        },
        {
          "type": "struct",
          "name": "core::array::Span::<core::array::Span::<core::felt252>>",
          "members": [
            {
              "name": "snapshot",
              "type": "@core::array::Array::<core::array::Span::<core::felt252>>"
            }
          ]
        },
        {
          "type": "struct",
          "name": "dojo::database::schema::Struct",
          "members": [
            {
              "name": "name",
              "type": "core::felt252"
            },
            {
              "name": "attrs",
              "type": "core::array::Span::<core::felt252>"
            },
            {
              "name": "children",
              "type": "core::array::Span::<core::array::Span::<core::felt252>>"
            }
          ]
        },
        {
          "type": "struct",
          "name": "dojo::database::schema::EnumMember",
          "members": [
            {
              "name": "name",
              "type": "core::felt252"
            },
            {
              "name": "attrs",
              "type": "core::array::Span::<core::felt252>"
            },
            {
              "name": "values",
              "type": "core::array::Span::<core::array::Span::<core::felt252>>"
            }
          ]
        },
        {
          "type": "enum",
          "name": "dojo::database::schema::Ty",
          "variants": [
            {
              "name": "Simple",
              "type": "core::felt252"
            },
            {
              "name": "Struct",
              "type": "dojo::database::schema::Struct"
            },
            {
              "name": "Enum",
              "type": "dojo::database::schema::EnumMember"
            }
          ]
        },
        {
          "type": "function",
          "name": "schema",
          "inputs": [],
          "outputs": [
            {
              "type": "dojo::database::schema::Ty"
            }
          ],
          "state_mutability": "view"
        },
        {
          "type": "event",
          "name": "dojo_examples::components::position::Event",
          "kind": "enum",
          "variants": []
        }
      ]
    }
  ]
}<|MERGE_RESOLUTION|>--- conflicted
+++ resolved
@@ -8,11 +8,7 @@
   "world": {
     "name": "world",
     "address": null,
-<<<<<<< HEAD
-    "class_hash": "0x3f3bfd922a5e8d46f9182cd5b73d839159f1fc342347323df6edbebbc732449",
-=======
     "class_hash": "0x8bcb0174637beb7feaba9f546c22d0600992499235c83e51051a9661523e94",
->>>>>>> be878834
     "abi": [
       {
         "type": "impl",
@@ -31,16 +27,6 @@
       },
       {
         "type": "struct",
-        "name": "core::array::Span::<core::integer::u8>",
-        "members": [
-          {
-            "name": "snapshot",
-            "type": "@core::array::Array::<core::integer::u8>"
-          }
-        ]
-      },
-      {
-        "type": "struct",
         "name": "core::array::Span::<core::array::Span::<core::felt252>>",
         "members": [
           {
@@ -141,10 +127,6 @@
               {
                 "name": "length",
                 "type": "core::integer::u32"
-              },
-              {
-                "name": "layout",
-                "type": "core::array::Span::<core::integer::u8>"
               }
             ],
             "outputs": [
@@ -171,12 +153,8 @@
                 "type": "core::integer::u8"
               },
               {
-                "name": "values",
+                "name": "value",
                 "type": "core::array::Span::<core::felt252>"
-              },
-              {
-                "name": "layout",
-                "type": "core::array::Span::<core::integer::u8>"
               }
             ],
             "outputs": [],
@@ -197,10 +175,6 @@
               {
                 "name": "length",
                 "type": "core::integer::u32"
-              },
-              {
-                "name": "layout",
-                "type": "core::array::Span::<core::integer::u8>"
               }
             ],
             "outputs": [
@@ -437,7 +411,7 @@
             "kind": "data"
           },
           {
-            "name": "values",
+            "name": "value",
             "type": "core::array::Span::<core::felt252>",
             "kind": "data"
           }
@@ -555,22 +529,9 @@
   "systems": [],
   "contracts": [
     {
-<<<<<<< HEAD
-      "name": "spawn",
-      "inputs": [
-        {
-          "name": "self",
-          "type": "@dojo_examples::systems::spawn::ContractState"
-        }
-      ],
-      "outputs": [],
-      "class_hash": "0x1e214d9da41aa8fc88c0419f153ddc9b5e9395e3306bfdef972f0eeb36dca30",
-      "dependencies": [],
-=======
       "name": "player_actions",
       "address": null,
       "class_hash": "0x78f29c7c17ff86f0436b6d69f25090f3b31076c9e3765d27f18b6744b4217c6",
->>>>>>> be878834
       "abi": [
         {
           "type": "impl",
@@ -588,78 +549,6 @@
           ]
         },
         {
-<<<<<<< HEAD
-          "type": "struct",
-          "name": "dojo::world::Context",
-          "members": [
-            {
-              "name": "world",
-              "type": "dojo::world::IWorldDispatcher"
-            },
-            {
-              "name": "origin",
-              "type": "core::starknet::contract_address::ContractAddress"
-            },
-            {
-              "name": "system",
-              "type": "core::felt252"
-            },
-            {
-              "name": "system_class_hash",
-              "type": "core::starknet::class_hash::ClassHash"
-            }
-          ]
-        },
-        {
-          "type": "function",
-          "name": "execute",
-          "inputs": [
-            {
-              "name": "ctx",
-              "type": "dojo::world::Context"
-            }
-          ],
-          "outputs": [],
-          "state_mutability": "view"
-        },
-        {
-          "type": "event",
-          "name": "dojo_examples::systems::spawn::Event",
-          "kind": "enum",
-          "variants": []
-        }
-      ]
-    },
-    {
-      "name": "move",
-      "inputs": [
-        {
-          "name": "self",
-          "type": "@dojo_examples::systems::move::ContractState"
-        },
-        {
-          "name": "direction",
-          "type": "dojo_examples::components::Direction"
-        }
-      ],
-      "outputs": [],
-      "class_hash": "0x99300d16860db03c0901eeee801fa87f47fdd9744176a6ea7b41990c23e36e",
-      "dependencies": [],
-      "abi": [
-        {
-          "type": "function",
-          "name": "name",
-          "inputs": [],
-          "outputs": [
-            {
-              "type": "core::felt252"
-            }
-          ],
-          "state_mutability": "view"
-        },
-        {
-=======
->>>>>>> be878834
           "type": "enum",
           "name": "dojo_examples::components::Direction",
           "variants": [
@@ -893,7 +782,7 @@
           "key": false
         }
       ],
-      "class_hash": "0x3682ef3ef44d8db8c8bfe72533e2e3b17e7b80efd6550b365deed7b4b3f8597",
+      "class_hash": "0x451a367ced4c22bfc661e6a342391faa6087d3162ea53cf4c6cc86c8630de49",
       "abi": [
         {
           "type": "function",
@@ -918,97 +807,16 @@
           "state_mutability": "view"
         },
         {
-          "type": "struct",
-          "name": "core::array::Span::<core::integer::u8>",
-          "members": [
-            {
-              "name": "snapshot",
-              "type": "@core::array::Array::<core::integer::u8>"
-            }
-          ]
-        },
-        {
-          "type": "function",
-          "name": "layout",
-          "inputs": [],
-          "outputs": [
-            {
-              "type": "core::array::Span::<core::integer::u8>"
-            }
-          ],
-          "state_mutability": "view"
-        },
-        {
-          "type": "struct",
-          "name": "core::array::Span::<core::felt252>",
-          "members": [
-            {
-              "name": "snapshot",
-              "type": "@core::array::Array::<core::felt252>"
-            }
-          ]
-        },
-        {
-          "type": "struct",
-          "name": "core::array::Span::<core::array::Span::<core::felt252>>",
-          "members": [
-            {
-              "name": "snapshot",
-              "type": "@core::array::Array::<core::array::Span::<core::felt252>>"
-            }
-          ]
-        },
-        {
-          "type": "struct",
-          "name": "dojo::database::schema::Struct",
-          "members": [
-            {
-              "name": "name",
-              "type": "core::felt252"
-            },
-            {
-              "name": "attrs",
-              "type": "core::array::Span::<core::felt252>"
-            },
-            {
-              "name": "children",
-              "type": "core::array::Span::<core::array::Span::<core::felt252>>"
-            }
-          ]
-        },
-        {
-          "type": "struct",
-          "name": "dojo::database::schema::EnumMember",
-          "members": [
-            {
-              "name": "name",
-              "type": "core::felt252"
-            },
-            {
-              "name": "attrs",
-              "type": "core::array::Span::<core::felt252>"
-            },
-            {
-              "name": "values",
-              "type": "core::array::Span::<core::array::Span::<core::felt252>>"
-            }
-          ]
-        },
-        {
           "type": "enum",
-          "name": "dojo::database::schema::Ty",
+          "name": "core::bool",
           "variants": [
             {
-              "name": "Simple",
-              "type": "core::felt252"
-            },
-            {
-              "name": "Struct",
-              "type": "dojo::database::schema::Struct"
-            },
-            {
-              "name": "Enum",
-              "type": "dojo::database::schema::EnumMember"
+              "name": "False",
+              "type": "()"
+            },
+            {
+              "name": "True",
+              "type": "()"
             }
           ]
         },
@@ -1018,7 +826,7 @@
           "inputs": [],
           "outputs": [
             {
-              "type": "dojo::database::schema::Ty"
+              "type": "core::array::Array::<(core::felt252, core::felt252, core::bool)>"
             }
           ],
           "state_mutability": "view"
@@ -1040,12 +848,17 @@
           "key": true
         },
         {
-          "name": "vec",
-          "type": "Vec2",
+          "name": "x",
+          "type": "u32",
+          "key": false
+        },
+        {
+          "name": "y",
+          "type": "u32",
           "key": false
         }
       ],
-      "class_hash": "0x71a5cb83c2d96f4b97a015d36f936de6f93166a1434bbacd29147933c4ac314",
+      "class_hash": "0x6a8ab7eb5689bed6f0e9fb63d2565411830e1725aca7299f5f512d375d9a28c",
       "abi": [
         {
           "type": "function",
@@ -1070,97 +883,16 @@
           "state_mutability": "view"
         },
         {
-          "type": "struct",
-          "name": "core::array::Span::<core::integer::u8>",
-          "members": [
-            {
-              "name": "snapshot",
-              "type": "@core::array::Array::<core::integer::u8>"
-            }
-          ]
-        },
-        {
-          "type": "function",
-          "name": "layout",
-          "inputs": [],
-          "outputs": [
-            {
-              "type": "core::array::Span::<core::integer::u8>"
-            }
-          ],
-          "state_mutability": "view"
-        },
-        {
-          "type": "struct",
-          "name": "core::array::Span::<core::felt252>",
-          "members": [
-            {
-              "name": "snapshot",
-              "type": "@core::array::Array::<core::felt252>"
-            }
-          ]
-        },
-        {
-          "type": "struct",
-          "name": "core::array::Span::<core::array::Span::<core::felt252>>",
-          "members": [
-            {
-              "name": "snapshot",
-              "type": "@core::array::Array::<core::array::Span::<core::felt252>>"
-            }
-          ]
-        },
-        {
-          "type": "struct",
-          "name": "dojo::database::schema::Struct",
-          "members": [
-            {
-              "name": "name",
-              "type": "core::felt252"
-            },
-            {
-              "name": "attrs",
-              "type": "core::array::Span::<core::felt252>"
-            },
-            {
-              "name": "children",
-              "type": "core::array::Span::<core::array::Span::<core::felt252>>"
-            }
-          ]
-        },
-        {
-          "type": "struct",
-          "name": "dojo::database::schema::EnumMember",
-          "members": [
-            {
-              "name": "name",
-              "type": "core::felt252"
-            },
-            {
-              "name": "attrs",
-              "type": "core::array::Span::<core::felt252>"
-            },
-            {
-              "name": "values",
-              "type": "core::array::Span::<core::array::Span::<core::felt252>>"
-            }
-          ]
-        },
-        {
           "type": "enum",
-          "name": "dojo::database::schema::Ty",
+          "name": "core::bool",
           "variants": [
             {
-              "name": "Simple",
-              "type": "core::felt252"
-            },
-            {
-              "name": "Struct",
-              "type": "dojo::database::schema::Struct"
-            },
-            {
-              "name": "Enum",
-              "type": "dojo::database::schema::EnumMember"
+              "name": "False",
+              "type": "()"
+            },
+            {
+              "name": "True",
+              "type": "()"
             }
           ]
         },
@@ -1170,7 +902,7 @@
           "inputs": [],
           "outputs": [
             {
-              "type": "dojo::database::schema::Ty"
+              "type": "core::array::Array::<(core::felt252, core::felt252, core::bool)>"
             }
           ],
           "state_mutability": "view"
