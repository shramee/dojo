--- conflicted
+++ resolved
@@ -18,14 +18,7 @@
 use starknet_api::core::{ChainId, ClassHash, ContractAddress, Nonce};
 use starknet_api::hash::StarkFelt;
 use starknet_api::state::StorageKey;
-<<<<<<< HEAD
-use starknet_api::transaction::{
-    Event, InvokeTransaction, TransactionHash,
-};
-use tokio::sync::{RwLock, RwLockReadGuard, RwLockWriteGuard};
-=======
 use starknet_api::transaction::{InvokeTransaction, TransactionHash};
->>>>>>> 4669f569
 use tokio::time;
 
 use crate::backend::config::StarknetConfig;
@@ -641,16 +634,9 @@
                 // custom key `0x1` or `0x2` Filter: [[sn_keccack("Event1"),
                 // sn_keccack("Event2")], ["0x1", "0x2"]]
 
-<<<<<<< HEAD
-                // This checks: number of keys in event >= number of keys in filter (we check > i
-                // and not >= i because i is zero indexed) because otherwise this
-                // event doesn't contain all the keys we requested
-                event.content.keys.len() > i &&
-=======
                 // This checks: number of keys in event >= number of keys in filter (we check > i and not >= i because i is zero indexed)
                 // because otherwise this event doesn't contain all the keys we requested
                 event.keys.len() > i &&
->>>>>>> 4669f569
                     // This checks: Empty array desginates 'any' value
                     (keys.is_empty()
                     ||
